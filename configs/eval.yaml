# @package _global_

defaults:
  - data: cpc_mrms_data # choose datamodule with `test_dataloader()` for evaluation
  - model: wassdiff_tiled
  - metrics: default
  - callbacks: specified_eval
#  - callbacks: eval_on_dataset
  - logger: null
  - trainer: default
  - paths: default
  - extras: default
  - hydra: default
   # optional local config for machine/user specific settings
   # it's optional since it doesn't need to exist and is excluded from version control
  - optional local: default
  - _self_

task_name: "eval"

tags: ["dev"]


# passing checkpoint path is necessary for evaluation
#ckpt_path: ${local.model_root_dir}/WassDiff-LiT/2024-09-05_20-56-22/checkpoints/epoch_740.ckpt
#ckpt_path:${local.model_root_dir}/WassDiff-LiT/2024-09-11_12-07-58/checkpoints/epoch_679.ckpt
#ckpt_path: ${local.model_root_dir}/WassDiff-LiT/2024-09-11_12-07-58/checkpoints/epoch_740.ckpt
#ckpt_path: ${local.model_root_dir}/WassDiff-LiT/2024-09-15_23-56-41/checkpoints/epoch_802.ckpt
ckpt_path: null

<<<<<<< HEAD
model:
  num_samples: 1
  compile: false
  display_sampling_pbar: true  # debug
  pytorch_ckpt_path: ${local.model_root_dir}/NCSNPP/wandb/run-20240503_110757-gvq9r51l/checkpoints/checkpoint_21.pth
=======
# WassDiff
#model:
#  num_samples: 1
#  compile: true  # for speed up
#  display_sampling_pbar: false  # debug
#  pytorch_ckpt_path: ${local.model_root_dir}/NCSNPP/wandb/run-20240503_110757-gvq9r51l/checkpoints/checkpoint_21.pth
>>>>>>> d94e466d

#### SPECIFY EVAL MODE ####
name: storm_bill_full_size
event_name: cold_front
data:
  dataloader_mode: specify_eval
  batch_size: 1  # DO NOT MODIFY
  data_config:
    image_size: 512
  specify_eval_targets: ${data.known_eval_targets.${event_name}}
#  specify_eval_targets:
#    - date: '20150618'
#      lon: 265
#      lat: 36
paths:
  output_dir: ${local.specified_eval_root_dir}/${name}
  log_dir: ${paths.output_dir}


#### EVAL SET ########
#name: WassDiff_LiT_trained_120k_steps
#data:
#  dataloader_mode: eval_set_deterministic
#  use_test_samples_from: ${paths.data_dir}/rainfall_eval/50_eval_samples_2
#  stop_at_batch: 26
#  data_config:
#    image_size: 512
#
#paths:
#  output_dir:  ${local.eval_set_root_dir}/${name}
#  log_dir: ${paths.output_dir}
<|MERGE_RESOLUTION|>--- conflicted
+++ resolved
@@ -2,74 +2,61 @@
 
 defaults:
   - data: cpc_mrms_data # choose datamodule with `test_dataloader()` for evaluation
-  - model: wassdiff_tiled
+  - model: wassdiff
   - metrics: default
-  - callbacks: specified_eval
+#  - callbacks: specified_eval
 #  - callbacks: eval_on_dataset
   - logger: null
-  - trainer: default
+  - trainer: gpu
   - paths: default
   - extras: default
   - hydra: default
    # optional local config for machine/user specific settings
    # it's optional since it doesn't need to exist and is excluded from version control
   - optional local: default
+  - optional experiment: null
   - _self_
 
 task_name: "eval"
 
 tags: ["dev"]
 
+ckpt_path: null
+name: null
 
-# passing checkpoint path is necessary for evaluation
+#### passing checkpoint path is necessary for evaluation
+## WassDiff
 #ckpt_path: ${local.model_root_dir}/WassDiff-LiT/2024-09-05_20-56-22/checkpoints/epoch_740.ckpt
 #ckpt_path:${local.model_root_dir}/WassDiff-LiT/2024-09-11_12-07-58/checkpoints/epoch_679.ckpt
 #ckpt_path: ${local.model_root_dir}/WassDiff-LiT/2024-09-11_12-07-58/checkpoints/epoch_740.ckpt
+#ckpt_path: ${local.model_root_dir}/WassDiff-LiT/2024-09-11_12-07-58/checkpoints/last.ckpt
 #ckpt_path: ${local.model_root_dir}/WassDiff-LiT/2024-09-15_23-56-41/checkpoints/epoch_802.ckpt
-ckpt_path: null
+#ckpt_path: ${local.model_root_dir}/WassDiff-LiT/2024-09-23_13-17-17/checkpoints/epoch_1172.ckpt
+#ckpt_path: ${local.model_root_dir}/WassDiff-LiT/2024-09-30_14-16-02/checkpoints/epoch_499_copy.ckpt
+#ckpt_path: ${local.model_root_dir}/WassDiff-LiT/2024-10-02_13-40-41/checkpoints/epoch_294_step_1101.ckpt
 
-<<<<<<< HEAD
+
+# WassDiff
 model:
   num_samples: 1
-  compile: false
-  display_sampling_pbar: true  # debug
+  compile: true  # for speed up
+  display_sampling_pbar: false  # debug
   pytorch_ckpt_path: ${local.model_root_dir}/NCSNPP/wandb/run-20240503_110757-gvq9r51l/checkpoints/checkpoint_21.pth
-=======
-# WassDiff
-#model:
-#  num_samples: 1
-#  compile: true  # for speed up
-#  display_sampling_pbar: false  # debug
-#  pytorch_ckpt_path: ${local.model_root_dir}/NCSNPP/wandb/run-20240503_110757-gvq9r51l/checkpoints/checkpoint_21.pth
->>>>>>> d94e466d
+
 
 #### SPECIFY EVAL MODE ####
-name: storm_bill_full_size
-event_name: cold_front
-data:
-  dataloader_mode: specify_eval
-  batch_size: 1  # DO NOT MODIFY
-  data_config:
-    image_size: 512
-  specify_eval_targets: ${data.known_eval_targets.${event_name}}
-#  specify_eval_targets:
-#    - date: '20150618'
-#      lon: 265
-#      lat: 36
-paths:
-  output_dir: ${local.specified_eval_root_dir}/${name}
-  log_dir: ${paths.output_dir}
-
-
-#### EVAL SET ########
-#name: WassDiff_LiT_trained_120k_steps
+#name: debug_predefined_events_cold
+#event_name: cold_front
 #data:
-#  dataloader_mode: eval_set_deterministic
-#  use_test_samples_from: ${paths.data_dir}/rainfall_eval/50_eval_samples_2
-#  stop_at_batch: 26
+#  dataloader_mode: specify_eval
+#  batch_size: 1  # DO NOT MODIFY
 #  data_config:
-#    image_size: 512
-#
+#    image_size: 256 # 512
+#  specify_eval_targets: ${data.known_eval_targets.${event_name}}
+##  specify_eval_targets:
+##    - date: '20150618'
+##      lon: 265
+##      lat: 36
 #paths:
-#  output_dir:  ${local.eval_set_root_dir}/${name}
+#  output_dir: ${local.specified_eval_root_dir}/${name}
 #  log_dir: ${paths.output_dir}
