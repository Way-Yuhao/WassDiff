--- conflicted
+++ resolved
@@ -8,13 +8,8 @@
 data_config:
   train_val_split: .2
   uniform_dequantization: false
-<<<<<<< HEAD
-  image_size: 512 # size of high-resolution image
-  condition_size: 512 # size of low-resolution image
-=======
   image_size: 256 # size of high-resolution image
   condition_size: 256 # size of low-resolution image, deprecated
->>>>>>> 3b3f94ff
   resolution_ratio: null # calculated in main
   # crop_retry: 10 # this might not be used in code
   skip_invalid_regions: true # do not use invalid regions in training
